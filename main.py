import os
import sys
import getopt

from definitions import BRANCH_LIMIT_CURRENT, BRANCH_LIMIT_MIXED, BRANCH_LIMIT_CURRENT_SIMPLIFIED
from shared_resources_planning import SharedResourcesPlanning


# ======================================================================================================================
#  Read Execution Arguments
# ======================================================================================================================
def print_help_message():
    print('\nShared Resources Planning Tool usage:')
    print('\n Usage: main.py [OPTIONS]')
    print('\n Options:')
    print('   {:25}  {}'.format('-d, --test_case=', 'Directory of the Test Case to be run (located inside "data" directory)'))
    print('   {:25}  {}'.format('-f, --specification_file=', 'Specification file of the Test Case to be run (located inside the "test_case" directory)'))
    print('   {:25}  {}'.format('-h, --help', 'Help. Displays this message'))


def read_execution_arguments(argv):

    test_case_dir = str()
    spec_filename = str()

    try:
        opts, args = getopt.getopt(argv, 'hd:f:', ['help', 'test_case=', 'specification_file='])
    except getopt.GetoptError:
        print_help_message()
        sys.exit(2)

    if not argv or not opts:
        print_help_message()
        sys.exit()

    for opt, arg in opts:
        if opt in ('-h', '--help'):
            print_help_message()
            sys.exit()
        elif opt in ('-d', '--dir'):
            test_case_dir = arg
        elif opt in ('-f', '--file'):
            spec_filename = arg

    if not test_case_dir or not spec_filename:
        print('Shared Resource Planning Tool usage:')
        print('\tmain.py -d <test_case> -f <specification_file>')
        sys.exit()

    return spec_filename, test_case_dir


# ======================================================================================================================
#  Shared Resources Planning
# ======================================================================================================================
def shared_resources_planning(working_directory, specification_filename):

    print('==========================================================================================================')
    print('                                    SHARED RESOURCES PLANNING (w/o ESSO)                                  ')
    print('==========================================================================================================')

    planning_problem = SharedResourcesPlanning(working_directory, specification_filename)
    planning_problem.read_planning_problem()
    # planning_problem.plot_diagram()

    candidate_solution = planning_problem.get_initial_candidate_solution()
<<<<<<< HEAD
    # planning_problem.run_without_coordination(print_results=True)
    # planning_problem.run_operational_planning(candidate_solution=candidate_solution, print_results=True, debug_flag=True)
=======
    planning_problem.run_without_coordination(print_results=True)
    planning_problem.run_operational_planning(candidate_solution=candidate_solution, print_results=True, debug_flag=True)
>>>>>>> 502b6c0d
    # planning_problem.run_planning_problem()

    # candidate_solution = planning_problem.get_initial_candidate_solution()
    # transmission_network = planning_problem.transmission_network
    # # for year in transmission_network.years:
    # #     for day in transmission_network.days:
    # #         transmission_network.network[year][day].shared_energy_storages = list()
    # transmission_network.update_data_with_candidate_solution(candidate_solution['total_capacity'])
    # tn_model = transmission_network.build_model()
    # transmission_network.update_model_with_candidate_solution(tn_model, candidate_solution['total_capacity'])
    # results = transmission_network.optimize(tn_model)
    # processed_results = transmission_network.process_results(tn_model, results)
    # transmission_network.write_optimization_results_to_excel(processed_results)

    candidate_solution = planning_problem.get_initial_candidate_solution()
    distribution_networks = planning_problem.distribution_networks
    for node_id in distribution_networks:
        distribution_network = distribution_networks[node_id]
        # for year in distribution_network.years:
        #     for day in distribution_network.days:
        #         distribution_network.network[year][day].shared_energy_storages = list()
        distribution_network.update_data_with_candidate_solution(candidate_solution['total_capacity'])
        dn_model = distribution_network.build_model()
        for year in distribution_network.years:
            for day in distribution_network.days:
                dn_model[year][day].penalty_flex_usage.fix(0.00)
                dn_model[year][day].penalty_ess_usage.fix(0.00)
        distribution_network.update_model_with_candidate_solution(dn_model, candidate_solution['total_capacity'])
        results = distribution_network.optimize(dn_model)
        processed_results = distribution_network.process_results(dn_model, results)
        distribution_network.write_optimization_results_to_excel(processed_results)

    # candidate_solution = planning_problem.get_initial_candidate_solution()
    # planning_problem.shared_ess_data.update_data_with_candidate_solution(candidate_solution['total_capacity'])
    # esso_model = planning_problem.shared_ess_data.build_subproblem()
    # planning_problem.shared_ess_data.update_model_with_candidate_solution(esso_model, candidate_solution['investment'])
    # results = planning_problem.shared_ess_data.optimize(esso_model)
    # planning_problem.shared_ess_data.write_optimization_results_to_excel(esso_model)

    print('==========================================================================================================')
    print('                                                 END                                                      ')
    print('==========================================================================================================')


# ======================================================================================================================
#  Main
# ======================================================================================================================
if __name__ == '__main__':
    filename, test_case = read_execution_arguments(sys.argv[1:])
    directory = os.path.join(os.getcwd(), 'data', test_case)
    shared_resources_planning(directory, filename)<|MERGE_RESOLUTION|>--- conflicted
+++ resolved
@@ -64,13 +64,8 @@
     # planning_problem.plot_diagram()
 
     candidate_solution = planning_problem.get_initial_candidate_solution()
-<<<<<<< HEAD
     # planning_problem.run_without_coordination(print_results=True)
-    # planning_problem.run_operational_planning(candidate_solution=candidate_solution, print_results=True, debug_flag=True)
-=======
-    planning_problem.run_without_coordination(print_results=True)
     planning_problem.run_operational_planning(candidate_solution=candidate_solution, print_results=True, debug_flag=True)
->>>>>>> 502b6c0d
     # planning_problem.run_planning_problem()
 
     # candidate_solution = planning_problem.get_initial_candidate_solution()
@@ -85,23 +80,23 @@
     # processed_results = transmission_network.process_results(tn_model, results)
     # transmission_network.write_optimization_results_to_excel(processed_results)
 
-    candidate_solution = planning_problem.get_initial_candidate_solution()
-    distribution_networks = planning_problem.distribution_networks
-    for node_id in distribution_networks:
-        distribution_network = distribution_networks[node_id]
-        # for year in distribution_network.years:
-        #     for day in distribution_network.days:
-        #         distribution_network.network[year][day].shared_energy_storages = list()
-        distribution_network.update_data_with_candidate_solution(candidate_solution['total_capacity'])
-        dn_model = distribution_network.build_model()
-        for year in distribution_network.years:
-            for day in distribution_network.days:
-                dn_model[year][day].penalty_flex_usage.fix(0.00)
-                dn_model[year][day].penalty_ess_usage.fix(0.00)
-        distribution_network.update_model_with_candidate_solution(dn_model, candidate_solution['total_capacity'])
-        results = distribution_network.optimize(dn_model)
-        processed_results = distribution_network.process_results(dn_model, results)
-        distribution_network.write_optimization_results_to_excel(processed_results)
+    # candidate_solution = planning_problem.get_initial_candidate_solution()
+    # distribution_networks = planning_problem.distribution_networks
+    # for node_id in distribution_networks:
+    #     distribution_network = distribution_networks[node_id]
+    #     # for year in distribution_network.years:
+    #     #     for day in distribution_network.days:
+    #     #         distribution_network.network[year][day].shared_energy_storages = list()
+    #     distribution_network.update_data_with_candidate_solution(candidate_solution['total_capacity'])
+    #     dn_model = distribution_network.build_model()
+    #     for year in distribution_network.years:
+    #         for day in distribution_network.days:
+    #             dn_model[year][day].penalty_flex_usage.fix(0.00)
+    #             dn_model[year][day].penalty_ess_usage.fix(0.00)
+    #     distribution_network.update_model_with_candidate_solution(dn_model, candidate_solution['total_capacity'])
+    #     results = distribution_network.optimize(dn_model)
+    #     processed_results = distribution_network.process_results(dn_model, results)
+    #     distribution_network.write_optimization_results_to_excel(processed_results)
 
     # candidate_solution = planning_problem.get_initial_candidate_solution()
     # planning_problem.shared_ess_data.update_data_with_candidate_solution(candidate_solution['total_capacity'])
